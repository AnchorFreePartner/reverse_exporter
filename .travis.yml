language: go
cache:
  directories:
  - tools/bin
  - tools/pkg
go:
<<<<<<< HEAD
- '1.9'
env:
- LINTER_DEADLINE=180s
=======
- '1.10'
>>>>>>> 1f7acf20
script:
- go run mage.go -v all
- tools/bin/goveralls -coverprofile=cover.out -service=travis-ci
deploy:
  provider: releases
  api_key:
    secure: Tl1TFQ/UsI09l9MNgSUlnDZEC4C+wakZsrvcH6W81qrBn9lIvhOEmwc2TU/B2L2liXrezIAUvHTc9iHSRkumlD/6OwVQx1IdHkqGPTX4ZFvyfVi/coTXNDq92gG9pSB6jRPyaFjzID1hjXhHLzp3IEWQlIAvkkbftcxxlTShm9z6NuVz0UbuPt5SB5g30zQfujTBs6sIy9WYW472ORORx5cZ7+/quzJIg6ir9s66aVuj/nN0rvTxlZIrvLsGUv+lup0uWfiC0M+yVb9JKZBL7uCnzKWPXxPixR6cejnz1ogKO97fJnI/jYJhLP976CrkF1URHlMubQtyuRdGQ5XeD6/BRcqEGVya5RTQ7IAFT/mTWpmJ9AQJDvr2X/KNWK8nvLJuxkAxIqswOwo8zUn3fIs0q4YtWIr/ysw0S55uhRqplIevfR5SWZ+DxtdsxwGZWgc9Nq3rOpgnXutnfUINVFqj7aZV1lHa/Xuzdq35eIKupRDzkcgixJdB3Wq6SNCp/SmLOi7MYU7gytInyjb8S4rZZsaeSUhLkLjmbnU3fwfOW11mHVdu10fw18t57SLxgX7iN0CkxQteVP1zqyJKW4z69eYqimSt6d8MJTRYg/CtHCeXYQhvG8y4MyunOFORqXpo4UbGTcMYQO8R9mc0MlSd1a9X6JQYemXncvhH7iU=
  file_glob: true
  file: release/*
  on:
    tags: true
    branch: master
    repo: wrouesnel/reverse_exporter<|MERGE_RESOLUTION|>--- conflicted
+++ resolved
@@ -4,13 +4,9 @@
   - tools/bin
   - tools/pkg
 go:
-<<<<<<< HEAD
-- '1.9'
+- '1.10'
 env:
 - LINTER_DEADLINE=180s
-=======
-- '1.10'
->>>>>>> 1f7acf20
 script:
 - go run mage.go -v all
 - tools/bin/goveralls -coverprofile=cover.out -service=travis-ci
